///////////////////////////////////////////////////////////////////////////////
//                                                                           //
// Copyright (C) Microsoft Corporation. All rights reserved.                 //
// DxilModuleTest.cpp                                                        //
//                                                                           //
// Provides unit tests for DxilModule.                                       //
//                                                                           //
///////////////////////////////////////////////////////////////////////////////

#include "CompilationResult.h"
#include "HlslTestUtils.h"
#include "DxcTestUtils.h"
#include "dxc/Support/microcom.h"
#include "dxc/dxcapi.internal.h"
#include "dxc/HLSL/HLOperationLowerExtension.h"
#include "dxc/HlslIntrinsicOp.h"
#include "dxc/DXIL/DxilOperations.h"
#include "dxc/DXIL/DxilInstructions.h"
#include "dxc/DxilContainer/DxilContainer.h"
#include "dxc/DXIL/DxilModule.h"
#include "llvm/Support/Regex.h"
#include "llvm/Support/MSFileSystem.h"
#include "llvm/Support/FileSystem.h"
#include "llvm/Support/MemoryBuffer.h"
#include "llvm/Support/ErrorOr.h"
#include "llvm/Bitcode/ReaderWriter.h"
#include "llvm/IR/LLVMContext.h"
#include "llvm/IR/InstIterator.h"

using namespace hlsl;
using namespace llvm;

///////////////////////////////////////////////////////////////////////////////
// DxilModule unit tests.

#ifdef _WIN32
class DxilModuleTest {
#else
class DxilModuleTest : public ::testing::Test {
#endif
public:
  BEGIN_TEST_CLASS(DxilModuleTest)
    TEST_CLASS_PROPERTY(L"Parallel", L"true")
    TEST_METHOD_PROPERTY(L"Priority", L"0")
  END_TEST_CLASS()

  TEST_CLASS_SETUP(InitSupport);

  dxc::DxcDllSupport m_dllSupport;

  // Basic loading tests.
  TEST_METHOD(LoadDxilModule_1_0)
  TEST_METHOD(LoadDxilModule_1_1)
  TEST_METHOD(LoadDxilModule_1_2)

  // Precise query tests.
  TEST_METHOD(Precise1)
  TEST_METHOD(Precise2)
  TEST_METHOD(Precise3)
  TEST_METHOD(Precise4)
  TEST_METHOD(Precise5)
  TEST_METHOD(Precise6)
  TEST_METHOD(Precise7)

<<<<<<< HEAD
  TEST_METHOD(SetValidatorVersion)

  void VerifyValidatorVersionFails(
    LPCWSTR shaderModel, const std::vector<LPCWSTR> &arguments,
    const std::vector<LPCSTR> &expectedErrors);
  void VerifyValidatorVersionMatches(
    LPCWSTR shaderModel, const std::vector<LPCWSTR> &arguments,
    unsigned expectedMajor = UINT_MAX, unsigned expectedMinor = UINT_MAX);
=======
  TEST_METHOD(CSGetNumThreads)
  TEST_METHOD(MSGetNumThreads)
  TEST_METHOD(ASGetNumThreads)
>>>>>>> fd4c08a1
};

bool DxilModuleTest::InitSupport() {
  if (!m_dllSupport.IsEnabled()) {
    VERIFY_SUCCEEDED(m_dllSupport.Initialize());
  }
  return true;
}

///////////////////////////////////////////////////////////////////////////////
// Compilation and dxil module loading support.

namespace {
class Compiler {
public:
  Compiler(dxc::DxcDllSupport &dll) 
    : m_dllSupport(dll) 
    , m_msf(CreateMSFileSystem())
    , m_pts(m_msf.get())
  {
    m_ver.Initialize(m_dllSupport);
    VERIFY_SUCCEEDED(m_dllSupport.CreateInstance(CLSID_DxcCompiler, &pCompiler));
  }

  bool SkipDxil_Test(unsigned major, unsigned minor) {
    return m_ver.SkipDxilVersion(major, minor);
  }
  
  IDxcOperationResult *Compile(const char *program, LPCWSTR shaderModel = L"ps_6_0") {
    return Compile(program, shaderModel, {}, {});
  }

  IDxcOperationResult *Compile(const char *program, LPCWSTR shaderModel, const std::vector<LPCWSTR> &arguments, const std::vector<DxcDefine> defs ) {
    Utf8ToBlob(m_dllSupport, program, &pCodeBlob);
    VERIFY_SUCCEEDED(pCompiler->Compile(pCodeBlob, L"hlsl.hlsl", L"main",
      shaderModel,
      const_cast<LPCWSTR *>(arguments.data()), arguments.size(),
      defs.data(), defs.size(),
      nullptr, &pCompileResult));

    return pCompileResult;
  }

  std::string Disassemble() {
    CComPtr<IDxcBlob> pBlob;
    CheckOperationSucceeded(pCompileResult, &pBlob);
    return DisassembleProgram(m_dllSupport, pBlob);
  }

  DxilModule &GetDxilModule() {
    // Make sure we compiled successfully.
    CComPtr<IDxcBlob> pBlob;
    CheckOperationSucceeded(pCompileResult, &pBlob);
    
    // Verify we have a valid dxil container.
    const DxilContainerHeader *pContainer =
      IsDxilContainerLike(pBlob->GetBufferPointer(), pBlob->GetBufferSize());
    VERIFY_IS_NOT_NULL(pContainer);
    VERIFY_IS_TRUE(IsValidDxilContainer(pContainer, pBlob->GetBufferSize()));
        
    // Get Dxil part from container.
    DxilPartIterator it = std::find_if(begin(pContainer), end(pContainer), DxilPartIsType(DFCC_DXIL));
    VERIFY_IS_FALSE(it == end(pContainer));
    
    const DxilProgramHeader *pProgramHeader =
        reinterpret_cast<const DxilProgramHeader *>(GetDxilPartData(*it));
    VERIFY_IS_TRUE(IsValidDxilProgramHeader(pProgramHeader, (*it)->PartSize));
        
    // Get a pointer to the llvm bitcode.
    const char *pIL;
    uint32_t pILLength;
    GetDxilProgramBitcode(pProgramHeader, &pIL, &pILLength);
      
    // Parse llvm bitcode into a module.
    std::unique_ptr<llvm::MemoryBuffer> pBitcodeBuf(
          llvm::MemoryBuffer::getMemBuffer(llvm::StringRef(pIL, pILLength), "", false));
    llvm::ErrorOr<std::unique_ptr<llvm::Module>>
      pModule(llvm::parseBitcodeFile(pBitcodeBuf->getMemBufferRef(), m_llvmContext));
    if (std::error_code ec = pModule.getError()) {
      VERIFY_FAIL();
    }
    m_module = std::move(pModule.get());

    // Grab the dxil module;
    DxilModule *DM = DxilModule::TryGetDxilModule(m_module.get());
    VERIFY_IS_NOT_NULL(DM);
    return *DM;
  }

public:
  static ::llvm::sys::fs::MSFileSystem *CreateMSFileSystem() {
    ::llvm::sys::fs::MSFileSystem *msfPtr;
    VERIFY_SUCCEEDED(CreateMSFileSystemForDisk(&msfPtr));
    return msfPtr;
  }

  dxc::DxcDllSupport &m_dllSupport;
  VersionSupportInfo m_ver;
  CComPtr<IDxcCompiler> pCompiler;
  CComPtr<IDxcBlobEncoding> pCodeBlob;
  CComPtr<IDxcOperationResult> pCompileResult;
  llvm::LLVMContext m_llvmContext;
  std::unique_ptr<llvm::Module> m_module;
  std::unique_ptr<::llvm::sys::fs::MSFileSystem> m_msf;
  ::llvm::sys::fs::AutoPerThreadSystem m_pts;
};
}

///////////////////////////////////////////////////////////////////////////////
// Unit Test Implementation
TEST_F(DxilModuleTest, LoadDxilModule_1_0) {
  Compiler c(m_dllSupport);
  c.Compile(
    "float4 main() : SV_Target {\n"
    "  return 0;\n"
    "}\n"
    ,
    L"ps_6_0"
  );

  // Basic sanity check on dxil version in dxil module.
  DxilModule &DM = c.GetDxilModule();
  unsigned vMajor, vMinor;
  DM.GetDxilVersion(vMajor, vMinor);
  VERIFY_IS_TRUE(vMajor == 1);
  VERIFY_IS_TRUE(vMinor == 0);
}

TEST_F(DxilModuleTest, LoadDxilModule_1_1) {
  Compiler c(m_dllSupport);
  if (c.SkipDxil_Test(1,1)) return;
  c.Compile(
    "float4 main() : SV_Target {\n"
    "  return 0;\n"
    "}\n"
    ,
    L"ps_6_1"
  );

  // Basic sanity check on dxil version in dxil module.
  DxilModule &DM = c.GetDxilModule();
  unsigned vMajor, vMinor;
  DM.GetDxilVersion(vMajor, vMinor);
  VERIFY_IS_TRUE(vMajor == 1);
  VERIFY_IS_TRUE(vMinor == 1);
}

TEST_F(DxilModuleTest, LoadDxilModule_1_2) {
  Compiler c(m_dllSupport);
  if (c.SkipDxil_Test(1,2)) return;
  c.Compile(
    "float4 main() : SV_Target {\n"
    "  return 0;\n"
    "}\n"
    ,
    L"ps_6_2"
  );

  // Basic sanity check on dxil version in dxil module.
  DxilModule &DM = c.GetDxilModule();
  unsigned vMajor, vMinor;
  DM.GetDxilVersion(vMajor, vMinor);
  VERIFY_IS_TRUE(vMajor == 1);
  VERIFY_IS_TRUE(vMinor == 2);
}

TEST_F(DxilModuleTest, Precise1) {
  Compiler c(m_dllSupport);
  c.Compile(
    "precise float main(float x : X, float y : Y) : SV_Target {\n"
    "  return sqrt(x) + y;\n"
    "}\n"
  );

  // Make sure sqrt and add are marked precise.
  DxilModule &DM = c.GetDxilModule();
  Function *F = DM.GetEntryFunction();
  int numChecks = 0;
  for (inst_iterator I = inst_begin(F), E = inst_end(F); I != E; ++I) {
    Instruction *Inst = &*I;
    if (DxilInst_Sqrt(Inst)) {
      numChecks++;
      VERIFY_IS_TRUE(DM.IsPrecise(Inst));
    }
    else if (LlvmInst_FAdd(Inst)) {
      numChecks++;
      VERIFY_IS_TRUE(DM.IsPrecise(Inst));
    }
  }
  VERIFY_ARE_EQUAL(numChecks, 2);
}

TEST_F(DxilModuleTest, Precise2) {
  Compiler c(m_dllSupport);
  c.Compile(
    "float main(float x : X, float y : Y) : SV_Target {\n"
    "  return sqrt(x) + y;\n"
    "}\n"
  );

  // Make sure sqrt and add are not marked precise.
  DxilModule &DM = c.GetDxilModule();
  Function *F = DM.GetEntryFunction();
  int numChecks = 0;
  for (inst_iterator I = inst_begin(F), E = inst_end(F); I != E; ++I) {
    Instruction *Inst = &*I;
    if (DxilInst_Sqrt(Inst)) {
      numChecks++;
      VERIFY_IS_FALSE(DM.IsPrecise(Inst));
    }
    else if (LlvmInst_FAdd(Inst)) {
      numChecks++;
      VERIFY_IS_FALSE(DM.IsPrecise(Inst));
    }
  }
  VERIFY_ARE_EQUAL(numChecks, 2);
}

TEST_F(DxilModuleTest, Precise3) {
  // TODO: Enable this test when precise metadata is inserted for Gis.
  if (const bool GisIsBroken = true) return;
  Compiler c(m_dllSupport);
  c.Compile(
    "float main(float x : X, float y : Y) : SV_Target {\n"
    "  return sqrt(x) + y;\n"
    "}\n",
    L"ps_6_0",
    { L"/Gis" }, {}
  );

  // Make sure sqrt and add are marked precise.
  DxilModule &DM = c.GetDxilModule();
  Function *F = DM.GetEntryFunction();
  int numChecks = 0;
  for (inst_iterator I = inst_begin(F), E = inst_end(F); I != E; ++I) {
    Instruction *Inst = &*I;
    if (DxilInst_Sqrt(Inst)) {
      numChecks++;
      VERIFY_IS_TRUE(DM.IsPrecise(Inst));
    }
    else if (LlvmInst_FAdd(Inst)) {
      numChecks++;
      VERIFY_IS_TRUE(DM.IsPrecise(Inst));
    }
  }
  VERIFY_ARE_EQUAL(numChecks, 2);
}

TEST_F(DxilModuleTest, Precise4) {
  Compiler c(m_dllSupport);
  c.Compile(
    "float main(float x : X, float y : Y) : SV_Target {\n"
    "  precise float sx = 1 / sqrt(x);\n"
    "  return sx + y;\n"
    "}\n"
  );

  // Make sure sqrt and div are marked precise, and add is not.
  DxilModule &DM = c.GetDxilModule();
  Function *F = DM.GetEntryFunction();
  int numChecks = 0;
  for (inst_iterator I = inst_begin(F), E = inst_end(F); I != E; ++I) {
    Instruction *Inst = &*I;
    if (DxilInst_Sqrt(Inst)) {
      numChecks++;
      VERIFY_IS_TRUE(DM.IsPrecise(Inst));
    }
    else if (LlvmInst_FDiv(Inst)) {
      numChecks++;
      VERIFY_IS_TRUE(DM.IsPrecise(Inst));
    }
    else if (LlvmInst_FAdd(Inst)) {
      numChecks++;
      VERIFY_IS_FALSE(DM.IsPrecise(Inst));
    }
  }
  VERIFY_ARE_EQUAL(numChecks, 3);
}

TEST_F(DxilModuleTest, Precise5) {
  Compiler c(m_dllSupport);
  c.Compile(
    "float C[10];\n"
    "float main(float x : X, float y : Y, int i : I) : SV_Target {\n"
    "  float A[2];\n"
    "  A[0] = x;\n"
    "  A[1] = y;\n"
    "  return A[i] + C[i];\n"
    "}\n"
  );

  // Make sure load and extract value are not reported as precise.
  DxilModule &DM = c.GetDxilModule();
  Function *F = DM.GetEntryFunction();
  int numChecks = 0;
  for (inst_iterator I = inst_begin(F), E = inst_end(F); I != E; ++I) {
    Instruction *Inst = &*I;
    if (LlvmInst_ExtractValue(Inst)) {
      numChecks++;
      VERIFY_IS_FALSE(DM.IsPrecise(Inst));
    }
    else if (LlvmInst_Load(Inst)) {
      numChecks++;
      VERIFY_IS_FALSE(DM.IsPrecise(Inst));
    }
    else if (LlvmInst_FAdd(Inst)) {
      numChecks++;
      VERIFY_IS_FALSE(DM.IsPrecise(Inst));
    }
  }
  VERIFY_ARE_EQUAL(numChecks, 3);
}

TEST_F(DxilModuleTest, Precise6) {
  Compiler c(m_dllSupport);
  c.Compile(
    "precise float2 main(float2 x : A, float2 y : B) : SV_Target {\n"
    "  return sqrt(x * y);\n"
    "}\n"
  );

  // Make sure sqrt and mul are marked precise.
  DxilModule &DM = c.GetDxilModule();
  Function *F = DM.GetEntryFunction();
  int numChecks = 0;
  for (inst_iterator I = inst_begin(F), E = inst_end(F); I != E; ++I) {
    Instruction *Inst = &*I;
    if (DxilInst_Sqrt(Inst)) {
      numChecks++;
      VERIFY_IS_TRUE(DM.IsPrecise(Inst));
    }
    else if (LlvmInst_FMul(Inst)) {
      numChecks++;
      VERIFY_IS_TRUE(DM.IsPrecise(Inst));
    }
  }
  VERIFY_ARE_EQUAL(numChecks, 4);
}

TEST_F(DxilModuleTest, Precise7) {
  Compiler c(m_dllSupport);
  c.Compile(
    "float2 main(float2 x : A, float2 y : B) : SV_Target {\n"
    "  return sqrt(x * y);\n"
    "}\n"
  );

  // Make sure sqrt and mul are not marked precise.
  DxilModule &DM = c.GetDxilModule();
  Function *F = DM.GetEntryFunction();
  int numChecks = 0;
  for (inst_iterator I = inst_begin(F), E = inst_end(F); I != E; ++I) {
    Instruction *Inst = &*I;
    if (DxilInst_Sqrt(Inst)) {
      numChecks++;
      VERIFY_IS_FALSE(DM.IsPrecise(Inst));
    }
    else if (LlvmInst_FMul(Inst)) {
      numChecks++;
      VERIFY_IS_FALSE(DM.IsPrecise(Inst));
    }
  }
  VERIFY_ARE_EQUAL(numChecks, 4);
}

<<<<<<< HEAD
void DxilModuleTest::VerifyValidatorVersionFails(
    LPCWSTR shaderModel, const std::vector<LPCWSTR> &arguments,
    const std::vector<LPCSTR> &expectedErrors) {

  LPCSTR shader =
    "[shader(\"pixel\")]"
    "float4 main() : SV_Target {\n"
    "  return 0;\n"
    "}\n";

  Compiler c(m_dllSupport);
  c.Compile(shader, shaderModel, arguments, {});
  CheckOperationResultMsgs(c.pCompileResult, expectedErrors, false, false);
}

void DxilModuleTest::VerifyValidatorVersionMatches(
    LPCWSTR shaderModel, const std::vector<LPCWSTR> &arguments,
    unsigned expectedMajor, unsigned expectedMinor) {

  LPCSTR shader =
    "[shader(\"pixel\")]"
    "float4 main() : SV_Target {\n"
    "  return 0;\n"
    "}\n";

  Compiler c(m_dllSupport);
  c.Compile(shader, shaderModel, arguments, {});
  DxilModule &DM = c.GetDxilModule();
  unsigned vMajor, vMinor;
  DM.GetValidatorVersion(vMajor, vMinor);

  if (expectedMajor == UINT_MAX) {
    // Expect current version
    VERIFY_ARE_EQUAL(vMajor, c.m_ver.m_ValMajor);
    VERIFY_ARE_EQUAL(vMinor, c.m_ver.m_ValMinor);
  } else {
    VERIFY_ARE_EQUAL(vMajor, expectedMajor);
    VERIFY_ARE_EQUAL(vMinor, expectedMinor);
  }
}

TEST_F(DxilModuleTest, SetValidatorVersion) {
  Compiler c(m_dllSupport);
  if (c.SkipDxil_Test(1, 4)) return;

  // Current version
  VerifyValidatorVersionMatches(L"ps_6_2", {});
  VerifyValidatorVersionMatches(L"lib_6_3", {});

  // Current version, with validation disabled
  VerifyValidatorVersionMatches(L"ps_6_2", {L"-Vd"});
  VerifyValidatorVersionMatches(L"lib_6_3", {L"-Vd"});

  // Override validator version
  VerifyValidatorVersionMatches(L"ps_6_2", {L"-validator-version", L"1,2"}, 1,2);
  VerifyValidatorVersionMatches(L"lib_6_3", {L"-validator-version", L"1,3"}, 1,3);

  // Override validator version, with validation disabled
  VerifyValidatorVersionMatches(L"ps_6_2", {L"-Vd", L"-validator-version", L"1,2"}, 1,2);
  VerifyValidatorVersionMatches(L"lib_6_3", {L"-Vd", L"-validator-version", L"1,3"}, 1,3);

  // Never can validate (version 0,0):
  VerifyValidatorVersionMatches(L"lib_6_1", {L"-Vd"}, 0, 0);
  VerifyValidatorVersionMatches(L"lib_6_2", {L"-Vd"}, 0, 0);
  VerifyValidatorVersionMatches(L"lib_6_2", {L"-Vd", L"-validator-version", L"0,0"}, 0, 0);
  VerifyValidatorVersionMatches(L"lib_6_x", {}, 0, 0);
  VerifyValidatorVersionMatches(L"lib_6_x", {L"-validator-version", L"0,0"}, 0, 0);

  // Failure cases:
  VerifyValidatorVersionFails(L"ps_6_2", {L"-validator-version", L"1,1"}, {
    "validator version 1,1 does not support target profile."});

  VerifyValidatorVersionFails(L"lib_6_2", {L"-Tlib_6_2"}, {
    "Must disable validation for unsupported lib_6_1 or lib_6_2 targets"});

  VerifyValidatorVersionFails(L"lib_6_2", {L"-Vd", L"-validator-version", L"1,2"}, {
    "-validator-version cannot be used with library profiles lib_6_1 or lib_6_2."});

  VerifyValidatorVersionFails(L"lib_6_x", {L"-validator-version", L"1,3"}, {
    "Offline library profile cannot be used with non-zero -validator-version."});
=======
TEST_F(DxilModuleTest, CSGetNumThreads) {
  Compiler c(m_dllSupport);
  c.Compile(
    "[numthreads(8, 4, 2)]\n"
    "void main() {\n"
    "}\n"
    ,
    L"cs_6_0"
  );

  DxilModule &DM = c.GetDxilModule();
  VERIFY_ARE_EQUAL(8, DM.GetNumThreads(0));
  VERIFY_ARE_EQUAL(4, DM.GetNumThreads(1));
  VERIFY_ARE_EQUAL(2, DM.GetNumThreads(2));
}

TEST_F(DxilModuleTest, MSGetNumThreads) {
  Compiler c(m_dllSupport);
  if (c.SkipDxil_Test(1,5)) return;
  c.Compile(
    "struct MeshPerVertex { float4 pos : SV_Position; };\n"
    "[numthreads(8, 4, 2)]\n"
    "[outputtopology(\"triangle\")]\n"
    "void main(\n"
    "          out indices uint3 primIndices[1]\n"
    ") {\n"
    "    SetMeshOutputCounts(0, 0);\n"
    "}\n"
    ,
    L"ms_6_5"
  );

  DxilModule &DM = c.GetDxilModule();
  VERIFY_ARE_EQUAL(8, DM.GetNumThreads(0));
  VERIFY_ARE_EQUAL(4, DM.GetNumThreads(1));
  VERIFY_ARE_EQUAL(2, DM.GetNumThreads(2));
}

TEST_F(DxilModuleTest, ASGetNumThreads) {
  Compiler c(m_dllSupport);
  if (c.SkipDxil_Test(1,5)) return;
  c.Compile(
    "struct Payload { uint i; };\n"
    "[numthreads(8, 4, 2)]\n"
    "void main() {\n"
    "  Payload pld = {0};\n"
    "    DispatchMesh(1, 1, 1, pld);\n"
    "}\n"
    ,
    L"as_6_5"
  );

  DxilModule &DM = c.GetDxilModule();
  VERIFY_ARE_EQUAL(8, DM.GetNumThreads(0));
  VERIFY_ARE_EQUAL(4, DM.GetNumThreads(1));
  VERIFY_ARE_EQUAL(2, DM.GetNumThreads(2));
>>>>>>> fd4c08a1
}<|MERGE_RESOLUTION|>--- conflicted
+++ resolved
@@ -62,7 +62,10 @@
   TEST_METHOD(Precise6)
   TEST_METHOD(Precise7)
 
-<<<<<<< HEAD
+  TEST_METHOD(CSGetNumThreads)
+  TEST_METHOD(MSGetNumThreads)
+  TEST_METHOD(ASGetNumThreads)
+
   TEST_METHOD(SetValidatorVersion)
 
   void VerifyValidatorVersionFails(
@@ -71,11 +74,6 @@
   void VerifyValidatorVersionMatches(
     LPCWSTR shaderModel, const std::vector<LPCWSTR> &arguments,
     unsigned expectedMajor = UINT_MAX, unsigned expectedMinor = UINT_MAX);
-=======
-  TEST_METHOD(CSGetNumThreads)
-  TEST_METHOD(MSGetNumThreads)
-  TEST_METHOD(ASGetNumThreads)
->>>>>>> fd4c08a1
 };
 
 bool DxilModuleTest::InitSupport() {
@@ -441,7 +439,64 @@
   VERIFY_ARE_EQUAL(numChecks, 4);
 }
 
-<<<<<<< HEAD
+TEST_F(DxilModuleTest, CSGetNumThreads) {
+  Compiler c(m_dllSupport);
+  c.Compile(
+    "[numthreads(8, 4, 2)]\n"
+    "void main() {\n"
+    "}\n"
+    ,
+    L"cs_6_0"
+  );
+
+  DxilModule &DM = c.GetDxilModule();
+  VERIFY_ARE_EQUAL(8, DM.GetNumThreads(0));
+  VERIFY_ARE_EQUAL(4, DM.GetNumThreads(1));
+  VERIFY_ARE_EQUAL(2, DM.GetNumThreads(2));
+}
+
+TEST_F(DxilModuleTest, MSGetNumThreads) {
+  Compiler c(m_dllSupport);
+  if (c.SkipDxil_Test(1,5)) return;
+  c.Compile(
+    "struct MeshPerVertex { float4 pos : SV_Position; };\n"
+    "[numthreads(8, 4, 2)]\n"
+    "[outputtopology(\"triangle\")]\n"
+    "void main(\n"
+    "          out indices uint3 primIndices[1]\n"
+    ") {\n"
+    "    SetMeshOutputCounts(0, 0);\n"
+    "}\n"
+    ,
+    L"ms_6_5"
+  );
+
+  DxilModule &DM = c.GetDxilModule();
+  VERIFY_ARE_EQUAL(8, DM.GetNumThreads(0));
+  VERIFY_ARE_EQUAL(4, DM.GetNumThreads(1));
+  VERIFY_ARE_EQUAL(2, DM.GetNumThreads(2));
+}
+
+TEST_F(DxilModuleTest, ASGetNumThreads) {
+  Compiler c(m_dllSupport);
+  if (c.SkipDxil_Test(1,5)) return;
+  c.Compile(
+    "struct Payload { uint i; };\n"
+    "[numthreads(8, 4, 2)]\n"
+    "void main() {\n"
+    "  Payload pld = {0};\n"
+    "    DispatchMesh(1, 1, 1, pld);\n"
+    "}\n"
+    ,
+    L"as_6_5"
+  );
+
+  DxilModule &DM = c.GetDxilModule();
+  VERIFY_ARE_EQUAL(8, DM.GetNumThreads(0));
+  VERIFY_ARE_EQUAL(4, DM.GetNumThreads(1));
+  VERIFY_ARE_EQUAL(2, DM.GetNumThreads(2));
+}
+
 void DxilModuleTest::VerifyValidatorVersionFails(
     LPCWSTR shaderModel, const std::vector<LPCWSTR> &arguments,
     const std::vector<LPCSTR> &expectedErrors) {
@@ -522,62 +577,4 @@
 
   VerifyValidatorVersionFails(L"lib_6_x", {L"-validator-version", L"1,3"}, {
     "Offline library profile cannot be used with non-zero -validator-version."});
-=======
-TEST_F(DxilModuleTest, CSGetNumThreads) {
-  Compiler c(m_dllSupport);
-  c.Compile(
-    "[numthreads(8, 4, 2)]\n"
-    "void main() {\n"
-    "}\n"
-    ,
-    L"cs_6_0"
-  );
-
-  DxilModule &DM = c.GetDxilModule();
-  VERIFY_ARE_EQUAL(8, DM.GetNumThreads(0));
-  VERIFY_ARE_EQUAL(4, DM.GetNumThreads(1));
-  VERIFY_ARE_EQUAL(2, DM.GetNumThreads(2));
-}
-
-TEST_F(DxilModuleTest, MSGetNumThreads) {
-  Compiler c(m_dllSupport);
-  if (c.SkipDxil_Test(1,5)) return;
-  c.Compile(
-    "struct MeshPerVertex { float4 pos : SV_Position; };\n"
-    "[numthreads(8, 4, 2)]\n"
-    "[outputtopology(\"triangle\")]\n"
-    "void main(\n"
-    "          out indices uint3 primIndices[1]\n"
-    ") {\n"
-    "    SetMeshOutputCounts(0, 0);\n"
-    "}\n"
-    ,
-    L"ms_6_5"
-  );
-
-  DxilModule &DM = c.GetDxilModule();
-  VERIFY_ARE_EQUAL(8, DM.GetNumThreads(0));
-  VERIFY_ARE_EQUAL(4, DM.GetNumThreads(1));
-  VERIFY_ARE_EQUAL(2, DM.GetNumThreads(2));
-}
-
-TEST_F(DxilModuleTest, ASGetNumThreads) {
-  Compiler c(m_dllSupport);
-  if (c.SkipDxil_Test(1,5)) return;
-  c.Compile(
-    "struct Payload { uint i; };\n"
-    "[numthreads(8, 4, 2)]\n"
-    "void main() {\n"
-    "  Payload pld = {0};\n"
-    "    DispatchMesh(1, 1, 1, pld);\n"
-    "}\n"
-    ,
-    L"as_6_5"
-  );
-
-  DxilModule &DM = c.GetDxilModule();
-  VERIFY_ARE_EQUAL(8, DM.GetNumThreads(0));
-  VERIFY_ARE_EQUAL(4, DM.GetNumThreads(1));
-  VERIFY_ARE_EQUAL(2, DM.GetNumThreads(2));
->>>>>>> fd4c08a1
 }