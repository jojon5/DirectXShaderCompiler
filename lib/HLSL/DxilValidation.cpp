--- conflicted
+++ resolved
@@ -874,48 +874,43 @@
   if ((162 <= op && op <= 164))
     return (major > 6 || (major == 6 && minor >= 4));
   // Instructions: WaveMatch=165, WaveMultiPrefixOp=166,
-<<<<<<< HEAD
-  // WaveMultiPrefixBitCount=167, WriteSamplerFeedbackLevel=170,
-  // WriteSamplerFeedbackGrad=171
-  if ((165 <= op && op <= 167) || (170 <= op && op <= 171))
-=======
-  // WaveMultiPrefixBitCount=167, AllocateRayQuery=168,
-  // RayQuery_TraceRayInline=169, RayQuery_Proceed=170, RayQuery_Abort=171,
-  // RayQuery_CommitNonOpaqueTriangleHit=172,
-  // RayQuery_CommitProceduralPrimitiveHit=173, RayQuery_CommittedStatus=174,
-  // RayQuery_CandidateType=175, RayQuery_CandidateObjectToWorld3x4=176,
-  // RayQuery_CandidateWorldToObject3x4=177,
-  // RayQuery_CommittedObjectToWorld3x4=178,
-  // RayQuery_CommittedWorldToObject3x4=179,
-  // RayQuery_CandidateProceduralPrimitiveNonOpaque=180,
-  // RayQuery_CandidateTriangleFrontFace=181,
-  // RayQuery_CommittedTriangleFrontFace=182,
-  // RayQuery_CandidateTriangleBarycentrics=183,
-  // RayQuery_CommittedTriangleBarycentrics=184, RayQuery_RayFlags=185,
-  // RayQuery_WorldRayOrigin=186, RayQuery_WorldRayDirection=187,
-  // RayQuery_RayTMin=188, RayQuery_CandidateTriangleRayT=189,
-  // RayQuery_CommittedRayT=190, RayQuery_CandidateInstanceIndex=191,
-  // RayQuery_CandidateInstanceID=192, RayQuery_CandidateGeometryIndex=193,
-  // RayQuery_CandidatePrimitiveIndex=194, RayQuery_CandidateObjectRayOrigin=195,
-  // RayQuery_CandidateObjectRayDirection=196,
-  // RayQuery_CommittedInstanceIndex=197, RayQuery_CommittedInstanceID=198,
-  // RayQuery_CommittedGeometryIndex=199, RayQuery_CommittedPrimitiveIndex=200,
-  // RayQuery_CommittedObjectRayOrigin=201,
-  // RayQuery_CommittedObjectRayDirection=202
-  if ((165 <= op && op <= 202))
->>>>>>> 6bac49fd
+  // WaveMultiPrefixBitCount=167, WriteSamplerFeedbackLevel=176,
+  // WriteSamplerFeedbackGrad=177, AllocateRayQuery=178,
+  // RayQuery_TraceRayInline=179, RayQuery_Proceed=180, RayQuery_Abort=181,
+  // RayQuery_CommitNonOpaqueTriangleHit=182,
+  // RayQuery_CommitProceduralPrimitiveHit=183, RayQuery_CommittedStatus=184,
+  // RayQuery_CandidateType=185, RayQuery_CandidateObjectToWorld3x4=186,
+  // RayQuery_CandidateWorldToObject3x4=187,
+  // RayQuery_CommittedObjectToWorld3x4=188,
+  // RayQuery_CommittedWorldToObject3x4=189,
+  // RayQuery_CandidateProceduralPrimitiveNonOpaque=190,
+  // RayQuery_CandidateTriangleFrontFace=191,
+  // RayQuery_CommittedTriangleFrontFace=192,
+  // RayQuery_CandidateTriangleBarycentrics=193,
+  // RayQuery_CommittedTriangleBarycentrics=194, RayQuery_RayFlags=195,
+  // RayQuery_WorldRayOrigin=196, RayQuery_WorldRayDirection=197,
+  // RayQuery_RayTMin=198, RayQuery_CandidateTriangleRayT=199,
+  // RayQuery_CommittedRayT=200, RayQuery_CandidateInstanceIndex=201,
+  // RayQuery_CandidateInstanceID=202, RayQuery_CandidateGeometryIndex=203,
+  // RayQuery_CandidatePrimitiveIndex=204, RayQuery_CandidateObjectRayOrigin=205,
+  // RayQuery_CandidateObjectRayDirection=206,
+  // RayQuery_CommittedInstanceIndex=207, RayQuery_CommittedInstanceID=208,
+  // RayQuery_CommittedGeometryIndex=209, RayQuery_CommittedPrimitiveIndex=210,
+  // RayQuery_CommittedObjectRayOrigin=211,
+  // RayQuery_CommittedObjectRayDirection=212
+  if ((165 <= op && op <= 167) || (176 <= op && op <= 212))
     return (major > 6 || (major == 6 && minor >= 5));
-  // Instructions: DispatchMesh=177
-  if (op == 177)
+  // Instructions: DispatchMesh=173
+  if (op == 173)
     return (major > 6 || (major == 6 && minor >= 5))
         && (SK == DXIL::ShaderKind::Amplification);
-  // Instructions: WriteSamplerFeedback=168, WriteSamplerFeedbackBias=169
-  if ((168 <= op && op <= 169))
+  // Instructions: WriteSamplerFeedback=174, WriteSamplerFeedbackBias=175
+  if ((174 <= op && op <= 175))
     return (major > 6 || (major == 6 && minor >= 5))
         && (SK == DXIL::ShaderKind::Library || SK == DXIL::ShaderKind::Pixel);
-  // Instructions: SetMeshOutputCounts=172, EmitIndices=173, GetMeshPayload=174,
-  // StoreVertexOutput=175, StorePrimitiveOutput=176
-  if ((172 <= op && op <= 176))
+  // Instructions: SetMeshOutputCounts=168, EmitIndices=169, GetMeshPayload=170,
+  // StoreVertexOutput=171, StorePrimitiveOutput=172
+  if ((168 <= op && op <= 172))
     return (major > 6 || (major == 6 && minor >= 5))
         && (SK == DXIL::ShaderKind::Mesh);
   return true;
